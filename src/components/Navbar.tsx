import { Link, useLocation } from "react-router-dom";
<<<<<<< HEAD
import {
  BarChart2,
  CheckSquare,
  Home,
  Book,
  Bot,
  User,
  LogOut,
  Menu,
  X,
} from "lucide-react";
import { useAuth } from "../contexts/AuthContext";
import toast from "react-hot-toast";
import { motion, AnimatePresence } from "framer-motion";
import { useState } from "react";
=======
import {BarChart2, CheckSquare, Home, Book, Bot, User, LogOut} from "lucide-react";
import { useAuth } from "../contexts/AuthContext";
import toast from "react-hot-toast";
import { motion } from "framer-motion";
>>>>>>> 22252d90

export default function Navbar() {
  const location = useLocation();
  const { user, logout } = useAuth();
<<<<<<< HEAD
  const [isMobileMenuOpen, setIsMobileMenuOpen] = useState(false);
=======
>>>>>>> 22252d90

  const isActive = (path: string) => location.pathname === path;

  const handleLogout = () => {
    logout();
    toast.success("Logged out successfully 🚀");
<<<<<<< HEAD
    setIsMobileMenuOpen(false);
  };

  const toggleMobileMenu = () => {
    setIsMobileMenuOpen(!isMobileMenuOpen);
  };

  const navItems = [
    { to: "/", icon: <Home size={20} />, label: "Dashboard", color: "from-blue-500 to-cyan-500" },
    { to: "/tasks", icon: <CheckSquare size={20} />, label: "Tasks", color: "from-green-500 to-emerald-500" },
    { to: "/subjects", icon: <Book size={20} />, label: "Subjects", color: "from-purple-500 to-pink-500" },
    { to: "/analytics", icon: <BarChart2 size={20} />, label: "Analytics", color: "from-orange-500 to-yellow-500" },
    { to: "/ai-assistant", icon: <Bot size={20} />, label: "AI Assistant", color: "from-pink-500 to-rose-500" },
    { to: "/profile", icon: <User size={20} />, label: "Profile", color: "from-indigo-500 to-purple-500" },
  ];

  return (
    <>
      {/* Desktop Navbar */}
      <nav className="hidden md:flex fixed top-0 left-0 h-screen w-64 bg-gradient-to-b from-indigo-50 via-white to-purple-50 backdrop-blur-md border-r border-gray-200 shadow-xl flex-col z-30">
        {/* Brand */}
        <div className="flex items-center h-20 px-4">
          <motion.h1
            initial={{ opacity: 0, y: -10 }}
            animate={{ opacity: 1, y: 0 }}
            transition={{ duration: 0.5 }}
            className="text-2xl font-extrabold bg-gradient-to-r from-indigo-600 via-purple-500 to-pink-500 bg-clip-text text-transparent"
          >
            ሳምኬት
            <p className="text-black-100 text-sm">Your learning companion</p>
          </motion.h1>
        </div>

        {/* User Info */}
        {user && (
          <motion.div
            initial={{ opacity: 0 }}
            animate={{ opacity: 1 }}
            transition={{ delay: 0.2 }}
            className="px-4 py-4 border-b"
          >
            <div className="font-medium text-gray-800">
              {user.user_metadata.name}
            </div>
            <div className="text-sm text-gray-500">{user.email}</div>
          </motion.div>
        )}

        {/* Nav Links */}
        <ul className="flex flex-col space-y-2 mt-8 flex-1">
          {navItems.map((item) => (
            <NavItem
              key={item.to}
              to={item.to}
              icon={item.icon}
              label={item.label}
              isActive={isActive(item.to)}
              color={item.color}
            />
          ))}
        </ul>

        {/* Logout */}
        {user && (
          <motion.div
            initial={{ opacity: 0 }}
            animate={{ opacity: 1 }}
            transition={{ delay: 0.4 }}
            className="px-4 py-4"
          >
            <button
              onClick={handleLogout}
              className="flex items-center gap-3 w-full p-3 text-red-600 hover:text-white hover:bg-gradient-to-r hover:from-red-500 hover:to-pink-500 rounded-xl transition-all duration-300"
            >
              <LogOut size={20} />
              <span>Logout</span>
            </button>
          </motion.div>
        )}
      </nav>

      {/* Mobile Navbar */}
      <nav className="md:hidden fixed bottom-0 left-0 right-0 bg-gradient-to-r from-indigo-50 via-white to-purple-50 backdrop-blur-md border-t border-gray-200 px-4 py-2 z-30 shadow-xl">
        {/* Mobile Nav Items */}
        <ul className="flex justify-around">
          {navItems.slice(0, 4).map((item) => (
            <NavItem
              key={item.to}
              to={item.to}
              icon={item.icon}
              label={item.label}
              isActive={isActive(item.to)}
              color={item.color}
              isMobile={true}
            />
          ))}
          
          {/* Mobile Menu Toggle */}
          <motion.li
            whileHover={{ scale: 1.07 }}
            whileTap={{ scale: 0.95 }}
            className="relative group"
          >
            <button
              onClick={toggleMobileMenu}
              className={`flex items-center justify-center p-3 rounded-xl transition-all duration-300 relative overflow-hidden
                ${isMobileMenuOpen
                  ? "text-white bg-gradient-to-r from-indigo-500 to-purple-500 font-semibold shadow-lg"
                  : "text-gray-600 hover:text-indigo-600 hover:bg-gray-100"
                }`}
            >
              {isMobileMenuOpen ? <X size={20} /> : <Menu size={20} />}
            </button>
            
            {/* Tooltip */}
            <span className="absolute bottom-12 left-1/2 -translate-x-1/2 px-2 py-1 text-xs text-white bg-gray-800 rounded-md opacity-0 group-hover:opacity-100 transition-all">
              Menu
            </span>
          </motion.li>
        </ul>
      </nav>

      {/* Mobile Menu Overlay */}
      <AnimatePresence>
        {isMobileMenuOpen && (
          <>
            <motion.div
              initial={{ opacity: 0 }}
              animate={{ opacity: 0.5 }}
              exit={{ opacity: 0 }}
              transition={{ duration: 0.3 }}
              className="md:hidden fixed inset-0 bg-black z-40"
              onClick={toggleMobileMenu}
            />
            
            <motion.div
              initial={{ y: "100%" }}
              animate={{ y: 0 }}
              exit={{ y: "100%" }}
              transition={{ type: "spring", damping: 25, stiffness: 300 }}
              className="md:hidden fixed bottom-0 left-0 right-0 bg-white rounded-t-3xl shadow-2xl z-50 p-6"
            >
              {/* User Info in Mobile Menu */}
              {user && (
                <div className="px-4 py-4 border-b mb-4">
                  <div className="font-medium text-gray-800 text-center">
                    {user.user_metadata.name}
                  </div>
                  <div className="text-sm text-gray-500 text-center">
                    {user.email}
                  </div>
                </div>
              )}

              {/* Additional Nav Items for Mobile */}
              <div className="grid grid-cols-2 gap-3 mb-6">
                {navItems.slice(4).map((item) => (
                  <NavItem
                    key={item.to}
                    to={item.to}
                    icon={item.icon}
                    label={item.label}
                    isActive={isActive(item.to)}
                    color={item.color}
                    isMobile={true}
                    fullWidth={true}
                    onClick={toggleMobileMenu}
                  />
                ))}
              </div>

              {/* Brand in Mobile Menu */}
              <div className="text-center mb-6">
                <h1 className="text-2xl font-extrabold bg-gradient-to-r from-indigo-600 via-purple-500 to-pink-500 bg-clip-text text-transparent">
                  ሳምኬት
                </h1>
                <p className="text-gray-500 text-sm">Your learning companion</p>
              </div>

              {/* Logout in Mobile Menu */}
              {user && (
                <button
                  onClick={handleLogout}
                  className="flex items-center justify-center gap-3 w-full p-3 text-red-600 hover:text-white hover:bg-gradient-to-r hover:from-red-500 hover:to-pink-500 rounded-xl transition-all duration-300 border border-red-200"
                >
                  <LogOut size={20} />
                  <span>Logout</span>
                </button>
              )}

              {/* Close button */}
              <button
                onClick={toggleMobileMenu}
                className="w-full mt-4 py-3 text-gray-500 hover:text-gray-700 transition-colors"
              >
                Close
              </button>
            </motion.div>
          </>
        )}
      </AnimatePresence>

      {/* Spacer for mobile navbar */}
      <div className="md:hidden h-16"></div>
    </>
  );
}

/* NavItem Component */
=======
  };

  return (
    <nav className="fixed bottom-0 left-0 right-0 bg-gradient-to-r from-indigo-50 via-white to-purple-50 backdrop-blur-md border-t border-gray-200 px-4 py-2 z-30 md:top-0 md:bottom-auto md:right-auto md:h-screen md:w-64 md:border-t-0 md:border-r shadow-xl">
      {/* Brand */}
      <div className="hidden md:flex md:items-center md:h-20 md:px-4">
        <motion.h1
          initial={{ opacity: 0, y: -10 }}
          animate={{ opacity: 1, y: 0 }}
          transition={{ duration: 0.5 }}
          className="text-2xl font-extrabold bg-gradient-to-r from-indigo-600 via-purple-500 to-pink-500 bg-clip-text text-transparent"
        >
          ሳምኬት
          <p className="text-black-100 text-sm">Your learning companion</p>
        </motion.h1>
      </div>

      {/* User Info */}
      {user && (
        <motion.div
          initial={{ opacity: 0 }}
          animate={{ opacity: 1 }}
          transition={{ delay: 0.2 }}
          className="hidden md:block px-4 py-4 border-b"
        >
          <div className="font-medium text-gray-800">
            {user.user_metadata.name}
          </div>
          <div className="text-sm text-gray-500">{user.email}</div>
        </motion.div>
      )}

      {/* Nav Links */}
      <ul className="flex justify-around md:flex-col md:space-y-2 md:mt-8">
        <NavItem
          to="/"
          icon={<Home size={20} />}
          label="Dashboard"
          isActive={isActive("/")}
          color="from-blue-500 to-cyan-500"
        />
        <NavItem
          to="/tasks"
          icon={<CheckSquare size={20} />}
          label="Tasks"
          isActive={isActive("/tasks")}
          color="from-green-500 to-emerald-500"
        />
        <NavItem
          to="/subjects"
          icon={<Book size={20} />}
          label="Subjects"
          isActive={isActive("/subjects")}
          color="from-purple-500 to-pink-500"
        />
        <NavItem
          to="/analytics"
          icon={<BarChart2 size={20} />}
          label="Analytics"
          isActive={isActive("/analytics")}
          color="from-orange-500 to-yellow-500"
        />
        <NavItem
          to="/ai-assistant"
          icon={<Bot size={20} />}
          label="AI Assistant"
          isActive={isActive("/ai-assistant")}
          color="from-pink-500 to-rose-500"
        />
        <NavItem
          to="/profile"
          icon={<User size={20} />}
          label="Profile"
          isActive={isActive("/profile")}
          color="from-indigo-500 to-purple-500"
        />
      </ul>

      {/* Logout */}
      {user && (
        <motion.div
          initial={{ opacity: 0 }}
          animate={{ opacity: 1 }}
          transition={{ delay: 0.4 }}
          className="hidden md:block absolute bottom-8 left-0 right-0 px-4"
        >
          <button
            onClick={handleLogout}
            className="flex items-center gap-3 w-full p-3 text-red-600 hover:text-white hover:bg-gradient-to-r hover:from-red-500 hover:to-pink-500 rounded-xl transition-all duration-300"
          >
            <LogOut size={20} />
            <span>Logout</span>
          </button>
        </motion.div>
      )}
    </nav>
  );
}

/* NavItem with Gradient Active Indicator */
>>>>>>> 22252d90
function NavItem({
  to,
  icon,
  label,
  isActive,
  color,
<<<<<<< HEAD
  isMobile = false,
  fullWidth = false,
  onClick,
=======
>>>>>>> 22252d90
}: {
  to: string;
  icon: React.ReactNode;
  label: string;
  isActive: boolean;
  color: string;
<<<<<<< HEAD
  isMobile?: boolean;
  fullWidth?: boolean;
  onClick?: () => void;
=======
>>>>>>> 22252d90
}) {
  return (
    <motion.li
      whileHover={{ scale: 1.07 }}
      whileTap={{ scale: 0.95 }}
      className="relative group"
<<<<<<< HEAD
      style={fullWidth ? { width: '100%' } : {}}
    >
      <Link
        to={to}
        onClick={onClick}
        className={`flex items-center gap-3 p-3 rounded-xl transition-all duration-300 relative overflow-hidden
          ${fullWidth ? 'justify-center' : 'justify-center md:justify-start'}
=======
    >
      <Link
        to={to}
        className={`flex items-center gap-3 p-3 rounded-xl transition-all duration-300 relative overflow-hidden
>>>>>>> 22252d90
          ${
            isActive
              ? `text-white bg-gradient-to-r ${color} font-semibold shadow-lg`
              : "text-gray-600 hover:text-indigo-600 hover:bg-gray-100"
          }`}
      >
<<<<<<< HEAD
        {/* Glowing Indicator Bar */}
        {isActive && !isMobile && (
=======
        {/* Glowing Indicator Bar (Left Side in Desktop) */}
        {isActive && (
>>>>>>> 22252d90
          <motion.span
            layoutId="activeIndicator"
            className={`absolute left-0 top-0 h-full w-1.5 rounded-r-full bg-gradient-to-b ${color} shadow-lg`}
            transition={{ type: "spring", stiffness: 300, damping: 25 }}
          />
        )}
<<<<<<< HEAD
        
=======
>>>>>>> 22252d90
        {icon}
        <span className="hidden md:inline">{label}</span>
      </Link>

<<<<<<< HEAD
      {/* Tooltip for Mobile */}
      {isMobile && (
        <span className="absolute bottom-12 left-1/2 -translate-x-1/2 px-2 py-1 text-xs text-white bg-gray-800 rounded-md opacity-0 group-hover:opacity-100 transition-all pointer-events-none">
          {label}
        </span>
      )}
=======
      {/* Tooltip (Mobile Hover / Tap) */}
      <span className="absolute md:hidden bottom-12 left-1/2 -translate-x-1/2 px-2 py-1 text-xs text-white bg-gray-800 rounded-md opacity-0 group-hover:opacity-100 transition-all">
        {label}
      </span>
>>>>>>> 22252d90
    </motion.li>
  );
}<|MERGE_RESOLUTION|>--- conflicted
+++ resolved
@@ -1,436 +1,229 @@
-import { Link, useLocation } from "react-router-dom";
-<<<<<<< HEAD
-import {
-  BarChart2,
-  CheckSquare,
-  Home,
-  Book,
-  Bot,
-  User,
-  LogOut,
-  Menu,
-  X,
-} from "lucide-react";
-import { useAuth } from "../contexts/AuthContext";
-import toast from "react-hot-toast";
-import { motion, AnimatePresence } from "framer-motion";
-import { useState } from "react";
-=======
-import {BarChart2, CheckSquare, Home, Book, Bot, User, LogOut} from "lucide-react";
-import { useAuth } from "../contexts/AuthContext";
-import toast from "react-hot-toast";
-import { motion } from "framer-motion";
->>>>>>> 22252d90
+import { Link, useLocation } from 'react-router-dom';
+import { BarChart2, CheckSquare, Home, Book, Bot, User, LogOut, Settings, HelpCircle, Moon, Sun } from 'lucide-react';
+import { useAuth } from '../contexts/AuthContext';
+import toast from 'react-hot-toast';
+import { useState, useEffect } from 'react';
 
 export default function Navbar() {
   const location = useLocation();
   const { user, logout } = useAuth();
-<<<<<<< HEAD
-  const [isMobileMenuOpen, setIsMobileMenuOpen] = useState(false);
-=======
->>>>>>> 22252d90
-
+  const [isDarkMode, setIsDarkMode] = useState(false);
+  const [isExpanded, setIsExpanded] = useState(false);
+  
   const isActive = (path: string) => location.pathname === path;
 
   const handleLogout = () => {
     logout();
-    toast.success("Logged out successfully 🚀");
-<<<<<<< HEAD
-    setIsMobileMenuOpen(false);
+    toast.success('Logged out successfully');
   };
 
-  const toggleMobileMenu = () => {
-    setIsMobileMenuOpen(!isMobileMenuOpen);
-  };
-
   const navItems = [
-    { to: "/", icon: <Home size={20} />, label: "Dashboard", color: "from-blue-500 to-cyan-500" },
-    { to: "/tasks", icon: <CheckSquare size={20} />, label: "Tasks", color: "from-green-500 to-emerald-500" },
-    { to: "/subjects", icon: <Book size={20} />, label: "Subjects", color: "from-purple-500 to-pink-500" },
-    { to: "/analytics", icon: <BarChart2 size={20} />, label: "Analytics", color: "from-orange-500 to-yellow-500" },
-    { to: "/ai-assistant", icon: <Bot size={20} />, label: "AI Assistant", color: "from-pink-500 to-rose-500" },
-    { to: "/profile", icon: <User size={20} />, label: "Profile", color: "from-indigo-500 to-purple-500" },
+    { to: "/", icon: <Home size={20} />, label: "Dashboard" },
+    { to: "/tasks", icon: <CheckSquare size={20} />, label: "Tasks" },
+    { to: "/subjects", icon: <Book size={20} />, label: "Subjects" },
+    { to: "/analytics", icon: <BarChart2 size={20} />, label: "Analytics" },
+    { to: "/ai-assistant", icon: <Bot size={20} />, label: "AI Assistant" },
+    { to: "/profile", icon: <User size={20} />, label: "Profile" },
   ];
 
   return (
     <>
-      {/* Desktop Navbar */}
-      <nav className="hidden md:flex fixed top-0 left-0 h-screen w-64 bg-gradient-to-b from-indigo-50 via-white to-purple-50 backdrop-blur-md border-r border-gray-200 shadow-xl flex-col z-30">
-        {/* Brand */}
-        <div className="flex items-center h-20 px-4">
-          <motion.h1
-            initial={{ opacity: 0, y: -10 }}
-            animate={{ opacity: 1, y: 0 }}
-            transition={{ duration: 0.5 }}
-            className="text-2xl font-extrabold bg-gradient-to-r from-indigo-600 via-purple-500 to-pink-500 bg-clip-text text-transparent"
-          >
-            ሳምኬት
-            <p className="text-black-100 text-sm">Your learning companion</p>
-          </motion.h1>
-        </div>
-
-        {/* User Info */}
-        {user && (
-          <motion.div
-            initial={{ opacity: 0 }}
-            animate={{ opacity: 1 }}
-            transition={{ delay: 0.2 }}
-            className="px-4 py-4 border-b"
-          >
-            <div className="font-medium text-gray-800">
-              {user.user_metadata.name}
-            </div>
-            <div className="text-sm text-gray-500">{user.email}</div>
-          </motion.div>
-        )}
-
-        {/* Nav Links */}
-        <ul className="flex flex-col space-y-2 mt-8 flex-1">
-          {navItems.map((item) => (
-            <NavItem
+      {/* Mobile Navigation */}
+      <nav className="fixed bottom-0 left-0 right-0 bg-white dark:bg-gray-900 border-t border-gray-200 dark:border-gray-700 px-4 py-3 z-50 md:hidden shadow-lg">
+        <ul className="flex justify-around">
+          {navItems.slice(0, 4).map((item) => (
+            <MobileNavItem
               key={item.to}
               to={item.to}
               icon={item.icon}
               label={item.label}
               isActive={isActive(item.to)}
-              color={item.color}
             />
           ))}
-        </ul>
-
-        {/* Logout */}
-        {user && (
-          <motion.div
-            initial={{ opacity: 0 }}
-            animate={{ opacity: 1 }}
-            transition={{ delay: 0.4 }}
-            className="px-4 py-4"
-          >
+          <li>
             <button
-              onClick={handleLogout}
-              className="flex items-center gap-3 w-full p-3 text-red-600 hover:text-white hover:bg-gradient-to-r hover:from-red-500 hover:to-pink-500 rounded-xl transition-all duration-300"
+              onClick={() => setIsExpanded(!isExpanded)}
+              className="flex flex-col items-center p-2 rounded-lg transition-colors text-gray-600 dark:text-gray-300 hover:bg-gray-100 dark:hover:bg-gray-800"
             >
-              <LogOut size={20} />
-              <span>Logout</span>
+              <div className="w-6 h-6 flex items-center justify-center">
+                <div className="w-1 h-1 bg-current rounded-full mb-1"></div>
+                <div className="w-1 h-1 bg-current rounded-full mb-1"></div>
+                <div className="w-1 h-1 bg-current rounded-full"></div>
+              </div>
+              <span className="text-xs mt-1">More</span>
             </button>
-          </motion.div>
-        )}
-      </nav>
-
-      {/* Mobile Navbar */}
-      <nav className="md:hidden fixed bottom-0 left-0 right-0 bg-gradient-to-r from-indigo-50 via-white to-purple-50 backdrop-blur-md border-t border-gray-200 px-4 py-2 z-30 shadow-xl">
-        {/* Mobile Nav Items */}
-        <ul className="flex justify-around">
-          {navItems.slice(0, 4).map((item) => (
-            <NavItem
-              key={item.to}
-              to={item.to}
-              icon={item.icon}
-              label={item.label}
-              isActive={isActive(item.to)}
-              color={item.color}
-              isMobile={true}
-            />
-          ))}
-          
-          {/* Mobile Menu Toggle */}
-          <motion.li
-            whileHover={{ scale: 1.07 }}
-            whileTap={{ scale: 0.95 }}
-            className="relative group"
-          >
-            <button
-              onClick={toggleMobileMenu}
-              className={`flex items-center justify-center p-3 rounded-xl transition-all duration-300 relative overflow-hidden
-                ${isMobileMenuOpen
-                  ? "text-white bg-gradient-to-r from-indigo-500 to-purple-500 font-semibold shadow-lg"
-                  : "text-gray-600 hover:text-indigo-600 hover:bg-gray-100"
-                }`}
-            >
-              {isMobileMenuOpen ? <X size={20} /> : <Menu size={20} />}
-            </button>
-            
-            {/* Tooltip */}
-            <span className="absolute bottom-12 left-1/2 -translate-x-1/2 px-2 py-1 text-xs text-white bg-gray-800 rounded-md opacity-0 group-hover:opacity-100 transition-all">
-              Menu
-            </span>
-          </motion.li>
+          </li>
         </ul>
       </nav>
 
-      {/* Mobile Menu Overlay */}
-      <AnimatePresence>
-        {isMobileMenuOpen && (
-          <>
-            <motion.div
-              initial={{ opacity: 0 }}
-              animate={{ opacity: 0.5 }}
-              exit={{ opacity: 0 }}
-              transition={{ duration: 0.3 }}
-              className="md:hidden fixed inset-0 bg-black z-40"
-              onClick={toggleMobileMenu}
-            />
-            
-            <motion.div
-              initial={{ y: "100%" }}
-              animate={{ y: 0 }}
-              exit={{ y: "100%" }}
-              transition={{ type: "spring", damping: 25, stiffness: 300 }}
-              className="md:hidden fixed bottom-0 left-0 right-0 bg-white rounded-t-3xl shadow-2xl z-50 p-6"
-            >
-              {/* User Info in Mobile Menu */}
-              {user && (
-                <div className="px-4 py-4 border-b mb-4">
-                  <div className="font-medium text-gray-800 text-center">
-                    {user.user_metadata.name}
-                  </div>
-                  <div className="text-sm text-gray-500 text-center">
-                    {user.email}
-                  </div>
+      {/* Mobile Expanded Menu */}
+      {isExpanded && (
+        <div className="fixed inset-0 bg-black bg-opacity-50 z-50 md:hidden" onClick={() => setIsExpanded(false)}>
+          <div className="absolute bottom-20 left-4 right-4 bg-white dark:bg-gray-900 rounded-2xl shadow-xl p-4">
+            <div className="grid grid-cols-2 gap-2">
+              {navItems.slice(4).map((item) => (
+                <Link
+                  key={item.to}
+                  to={item.to}
+                  onClick={() => setIsExpanded(false)}
+                  className={`flex items-center gap-3 p-4 rounded-xl transition-colors ${
+                    isActive(item.to)
+                      ? 'bg-indigo-100 dark:bg-indigo-900 text-indigo-600 dark:text-indigo-400'
+                      : 'text-gray-600 dark:text-gray-300 hover:bg-gray-100 dark:hover:bg-gray-800'
+                  }`}
+                >
+                  {item.icon}
+                  <span className="font-medium">{item.label}</span>
+                </Link>
+              ))}
+              <button
+                onClick={toggleDarkMode}
+                className="flex items-center gap-3 p-4 rounded-xl text-gray-600 dark:text-gray-300 hover:bg-gray-100 dark:hover:bg-gray-800 transition-colors"
+              >
+                {isDarkMode ? <Sun size={20} /> : <Moon size={20} />}
+                <span className="font-medium">{isDarkMode ? 'Light Mode' : 'Dark Mode'}</span>
+              </button>
+              <button
+                onClick={handleLogout}
+                className="flex items-center gap-3 p-4 rounded-xl text-red-600 dark:text-red-400 hover:bg-red-50 dark:hover:bg-red-900 transition-colors"
+              >
+                <LogOut size={20} />
+                <span className="font-medium">Logout</span>
+              </button>
+            </div>
+          </div>
+        </div>
+      )}
+
+      {/* Desktop Navigation */}
+      <nav className="hidden md:flex md:flex-col md:fixed md:top-0 md:left-0 md:h-screen md:w-80 md:bg-gradient-to-b md:from-indigo-600 md:to-purple-700 md:text-white md:z-40 md:shadow-2xl">
+        {/* Header */}
+        <div className="flex items-center gap-3 p-8">
+          <div className="w-12 h-12 bg-white/20 rounded-xl flex items-center justify-center">
+            <Book className="text-white" size={28} />
+          </div>
+          <div>
+            <h1 className="text-2xl font-bold">ሳምኬት</h1>
+            <p className="text-indigo-100 text-sm">Your learning companion</p>
+          </div>
+        </div>
+
+        {/* User Profile */}
+        {user && (
+          <div className="px-8 py-6 mb-6">
+            <div className="flex items-center gap-4 p-4 bg-white/10 rounded-2xl backdrop-blur-sm">
+              <div className="w-12 h-12 bg-white/20 rounded-full flex items-center justify-center">
+                <User size={20} />
+              </div>
+              <div className="flex-1 min-w-0">
+                <div className="font-semibold truncate">{user.user_metadata?.name || 'User'}</div>
+                <div className="text-indigo-200 text-sm truncate">{user.email}</div>
+              </div>
+            </div>
+          </div>
+        )}
+
+        {/* Navigation Items */}
+        <ul className="flex-1 space-y-2 px-6">
+          {navItems.map((item) => (
+            <li key={item.to}>
+              <Link
+                to={item.to}
+                className={`flex items-center gap-4 p-4 rounded-2xl transition-all duration-200 group
+                  ${isActive(item.to)
+                    ? 'bg-white/20 text-white shadow-lg'
+                    : 'text-indigo-100 hover:bg-white/10 hover:text-white'
+                  }`}
+              >
+                <div className={`p-2 rounded-lg transition-colors ${
+                  isActive(item.to) 
+                    ? 'bg-white/20' 
+                    : 'bg-white/10 group-hover:bg-white/20'
+                }`}>
+                  {item.icon}
                 </div>
-              )}
-
-              {/* Additional Nav Items for Mobile */}
-              <div className="grid grid-cols-2 gap-3 mb-6">
-                {navItems.slice(4).map((item) => (
-                  <NavItem
-                    key={item.to}
-                    to={item.to}
-                    icon={item.icon}
-                    label={item.label}
-                    isActive={isActive(item.to)}
-                    color={item.color}
-                    isMobile={true}
-                    fullWidth={true}
-                    onClick={toggleMobileMenu}
-                  />
-                ))}
-              </div>
-
-              {/* Brand in Mobile Menu */}
-              <div className="text-center mb-6">
-                <h1 className="text-2xl font-extrabold bg-gradient-to-r from-indigo-600 via-purple-500 to-pink-500 bg-clip-text text-transparent">
-                  ሳምኬት
-                </h1>
-                <p className="text-gray-500 text-sm">Your learning companion</p>
-              </div>
-
-              {/* Logout in Mobile Menu */}
-              {user && (
-                <button
-                  onClick={handleLogout}
-                  className="flex items-center justify-center gap-3 w-full p-3 text-red-600 hover:text-white hover:bg-gradient-to-r hover:from-red-500 hover:to-pink-500 rounded-xl transition-all duration-300 border border-red-200"
-                >
-                  <LogOut size={20} />
-                  <span>Logout</span>
-                </button>
-              )}
-
-              {/* Close button */}
-              <button
-                onClick={toggleMobileMenu}
-                className="w-full mt-4 py-3 text-gray-500 hover:text-gray-700 transition-colors"
-              >
-                Close
-              </button>
-            </motion.div>
-          </>
-        )}
-      </AnimatePresence>
-
-      {/* Spacer for mobile navbar */}
-      <div className="md:hidden h-16"></div>
+                <span className="font-medium">{item.label}</span>
+                {isActive(item.to) && (
+                  <div className="ml-auto w-2 h-2 bg-white rounded-full"></div>
+                )}
+              </Link>
+            </li>
+          ))}
+        </ul>
+
+        {/* Footer Section */}
+        <div className="p-6 mt-auto space-y-4 border-t border-white/20">
+          {/* Theme Toggle */}
+          <button
+            onClick={toggleDarkMode}
+            className="flex items-center gap-4 p-4 rounded-2xl text-indigo-100 hover:bg-white/10 hover:text-white transition-all w-full"
+          >
+            <div className="p-2 rounded-lg bg-white/10">
+              {isDarkMode ? <Sun size={20} /> : <Moon size={20} />}
+            </div>
+            <span className="font-medium">{isDarkMode ? 'Light Mode' : 'Dark Mode'}</span>
+          </button>
+
+          {/* Support Links */}
+          <div className="grid grid-cols-2 gap-2">
+            <button className="flex items-center gap-2 p-3 rounded-xl text-indigo-100 hover:bg-white/10 transition-colors text-sm">
+              <Settings size={16} />
+              Settings
+            </button>
+            <button className="flex items-center gap-2 p-3 rounded-xl text-indigo-100 hover:bg-white/10 transition-colors text-sm">
+              <HelpCircle size={16} />
+              Help
+            </button>
+          </div>
+
+          {/* Logout Button */}
+          <button
+            onClick={handleLogout}
+            className="flex items-center gap-4 p-4 rounded-2xl text-white bg-white/10 hover:bg-white/20 transition-all w-full group"
+          >
+            <div className="p-2 rounded-lg bg-white/20">
+              <LogOut size={20} />
+            </div>
+            <span className="font-medium">Logout</span>
+            <div className="ml-auto opacity-0 group-hover:opacity-100 transition-opacity">
+              👋
+            </div>
+          </button>
+        </div>
+
+        {/* Decorative Elements */}
+        <div className="absolute top-0 right-0 w-32 h-32 bg-white/5 rounded-full -translate-y-16 translate-x-16"></div>
+        <div className="absolute bottom-0 left-0 w-24 h-24 bg-white/5 rounded-full -translate-x-12 translate-y-12"></div>
+      </nav>
+
+      {/* Desktop Content Padding */}
+      <div className="hidden md:block md:ml-80"></div>
     </>
   );
 }
 
-/* NavItem Component */
-=======
-  };
-
+function MobileNavItem({ to, icon, label, isActive }: { to: string; icon: React.ReactNode; label: string; isActive: boolean }) {
   return (
-    <nav className="fixed bottom-0 left-0 right-0 bg-gradient-to-r from-indigo-50 via-white to-purple-50 backdrop-blur-md border-t border-gray-200 px-4 py-2 z-30 md:top-0 md:bottom-auto md:right-auto md:h-screen md:w-64 md:border-t-0 md:border-r shadow-xl">
-      {/* Brand */}
-      <div className="hidden md:flex md:items-center md:h-20 md:px-4">
-        <motion.h1
-          initial={{ opacity: 0, y: -10 }}
-          animate={{ opacity: 1, y: 0 }}
-          transition={{ duration: 0.5 }}
-          className="text-2xl font-extrabold bg-gradient-to-r from-indigo-600 via-purple-500 to-pink-500 bg-clip-text text-transparent"
-        >
-          ሳምኬት
-          <p className="text-black-100 text-sm">Your learning companion</p>
-        </motion.h1>
-      </div>
-
-      {/* User Info */}
-      {user && (
-        <motion.div
-          initial={{ opacity: 0 }}
-          animate={{ opacity: 1 }}
-          transition={{ delay: 0.2 }}
-          className="hidden md:block px-4 py-4 border-b"
-        >
-          <div className="font-medium text-gray-800">
-            {user.user_metadata.name}
-          </div>
-          <div className="text-sm text-gray-500">{user.email}</div>
-        </motion.div>
-      )}
-
-      {/* Nav Links */}
-      <ul className="flex justify-around md:flex-col md:space-y-2 md:mt-8">
-        <NavItem
-          to="/"
-          icon={<Home size={20} />}
-          label="Dashboard"
-          isActive={isActive("/")}
-          color="from-blue-500 to-cyan-500"
-        />
-        <NavItem
-          to="/tasks"
-          icon={<CheckSquare size={20} />}
-          label="Tasks"
-          isActive={isActive("/tasks")}
-          color="from-green-500 to-emerald-500"
-        />
-        <NavItem
-          to="/subjects"
-          icon={<Book size={20} />}
-          label="Subjects"
-          isActive={isActive("/subjects")}
-          color="from-purple-500 to-pink-500"
-        />
-        <NavItem
-          to="/analytics"
-          icon={<BarChart2 size={20} />}
-          label="Analytics"
-          isActive={isActive("/analytics")}
-          color="from-orange-500 to-yellow-500"
-        />
-        <NavItem
-          to="/ai-assistant"
-          icon={<Bot size={20} />}
-          label="AI Assistant"
-          isActive={isActive("/ai-assistant")}
-          color="from-pink-500 to-rose-500"
-        />
-        <NavItem
-          to="/profile"
-          icon={<User size={20} />}
-          label="Profile"
-          isActive={isActive("/profile")}
-          color="from-indigo-500 to-purple-500"
-        />
-      </ul>
-
-      {/* Logout */}
-      {user && (
-        <motion.div
-          initial={{ opacity: 0 }}
-          animate={{ opacity: 1 }}
-          transition={{ delay: 0.4 }}
-          className="hidden md:block absolute bottom-8 left-0 right-0 px-4"
-        >
-          <button
-            onClick={handleLogout}
-            className="flex items-center gap-3 w-full p-3 text-red-600 hover:text-white hover:bg-gradient-to-r hover:from-red-500 hover:to-pink-500 rounded-xl transition-all duration-300"
-          >
-            <LogOut size={20} />
-            <span>Logout</span>
-          </button>
-        </motion.div>
-      )}
-    </nav>
-  );
-}
-
-/* NavItem with Gradient Active Indicator */
->>>>>>> 22252d90
-function NavItem({
-  to,
-  icon,
-  label,
-  isActive,
-  color,
-<<<<<<< HEAD
-  isMobile = false,
-  fullWidth = false,
-  onClick,
-=======
->>>>>>> 22252d90
-}: {
-  to: string;
-  icon: React.ReactNode;
-  label: string;
-  isActive: boolean;
-  color: string;
-<<<<<<< HEAD
-  isMobile?: boolean;
-  fullWidth?: boolean;
-  onClick?: () => void;
-=======
->>>>>>> 22252d90
-}) {
-  return (
-    <motion.li
-      whileHover={{ scale: 1.07 }}
-      whileTap={{ scale: 0.95 }}
-      className="relative group"
-<<<<<<< HEAD
-      style={fullWidth ? { width: '100%' } : {}}
-    >
+    <li className="flex-1">
       <Link
         to={to}
-        onClick={onClick}
-        className={`flex items-center gap-3 p-3 rounded-xl transition-all duration-300 relative overflow-hidden
-          ${fullWidth ? 'justify-center' : 'justify-center md:justify-start'}
-=======
-    >
-      <Link
-        to={to}
-        className={`flex items-center gap-3 p-3 rounded-xl transition-all duration-300 relative overflow-hidden
->>>>>>> 22252d90
-          ${
-            isActive
-              ? `text-white bg-gradient-to-r ${color} font-semibold shadow-lg`
-              : "text-gray-600 hover:text-indigo-600 hover:bg-gray-100"
-          }`}
+        className="flex flex-col items-center p-2 rounded-xl transition-colors"
       >
-<<<<<<< HEAD
-        {/* Glowing Indicator Bar */}
-        {isActive && !isMobile && (
-=======
-        {/* Glowing Indicator Bar (Left Side in Desktop) */}
-        {isActive && (
->>>>>>> 22252d90
-          <motion.span
-            layoutId="activeIndicator"
-            className={`absolute left-0 top-0 h-full w-1.5 rounded-r-full bg-gradient-to-b ${color} shadow-lg`}
-            transition={{ type: "spring", stiffness: 300, damping: 25 }}
-          />
-        )}
-<<<<<<< HEAD
-        
-=======
->>>>>>> 22252d90
-        {icon}
-        <span className="hidden md:inline">{label}</span>
-      </Link>
-
-<<<<<<< HEAD
-      {/* Tooltip for Mobile */}
-      {isMobile && (
-        <span className="absolute bottom-12 left-1/2 -translate-x-1/2 px-2 py-1 text-xs text-white bg-gray-800 rounded-md opacity-0 group-hover:opacity-100 transition-all pointer-events-none">
+        <div className={`p-2 rounded-lg transition-colors ${
+          isActive 
+            ? 'bg-indigo-100 text-indigo-600 dark:bg-indigo-900 dark:text-indigo-400' 
+            : 'text-gray-600 dark:text-gray-300'
+        }`}>
+          {icon}
+        </div>
+        <span className={`text-xs mt-1 ${
+          isActive 
+            ? 'text-indigo-600 dark:text-indigo-400 font-medium' 
+            : 'text-gray-600 dark:text-gray-300'
+        }`}>
           {label}
         </span>
-      )}
-=======
-      {/* Tooltip (Mobile Hover / Tap) */}
-      <span className="absolute md:hidden bottom-12 left-1/2 -translate-x-1/2 px-2 py-1 text-xs text-white bg-gray-800 rounded-md opacity-0 group-hover:opacity-100 transition-all">
-        {label}
-      </span>
->>>>>>> 22252d90
-    </motion.li>
+      </Link>
+    </li>
   );
 }